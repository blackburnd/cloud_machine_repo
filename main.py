--- conflicted
+++ resolved
@@ -41,11 +41,8 @@
     create_user_session,
     create_access_token
 )
-<<<<<<< HEAD
 from cookie_auth import require_admin_auth_cookie
 from linkedin_sync import linkedin_sync, LinkedInSyncError
-=======
->>>>>>> 44e58ecf
 
 from app.resolvers import schema
 try:
